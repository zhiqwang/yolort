--- conflicted
+++ resolved
@@ -118,17 +118,11 @@
                 # No new folding occurred in this iteration, so we can stop for now.
                 break
 
-<<<<<<< HEAD
-    def _process(self,dtype):
-        Matrix = np.array([[1.0, 0.0, 1.0, 0.0], [0.0, 1.0, 0.0, 1.0],
-                           [-0.5, 0.0, 0.5, 0.0], [0.0, -0.5, 0.0, 0.5]], dtype=dtype)
-=======
     def _process(self, dtype):
         Matrix = np.array(
             [[1.0, 0.0, 1.0, 0.0], [0.0, 1.0, 0.0, 1.0], [-0.5, 0.0, 0.5, 0.0], [0.0, -0.5, 0.0, 0.5]],
-            dtype=np.float32,
+            dtype=dtype,
         )
->>>>>>> c4053625
         Attrs = [[5, 9999, 2, 1], [4, 5, 2, 1], [0, 4, 2, 1]]
         lastNode = [
             node for node in self.graph.nodes if node.outputs and node.outputs[0] in self.graph.outputs
