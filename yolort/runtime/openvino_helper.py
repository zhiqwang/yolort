try:
    from openvino.inference_engine import IECore
except ImportError:
    IECore = None

import logging
<<<<<<< HEAD
import numpy as np
import subprocess
from yolort.relay import YOLOTRTInference
import onnxruntime
=======
import os
import subprocess
>>>>>>> 78f8d5a2
from pathlib import Path

import numpy as np
import onnxruntime
from yolort.relay import YOLOTRTInference


logging.basicConfig(level=logging.INFO)
logging.getLogger("OpenvinoHelper").setLevel(logging.INFO)
logger = logging.getLogger("OpenvinoHelper")


class OpenvinoExport:
    def __init__(self, checkpoint_path, device="cpu"):
        self.checkpoint_path = checkpoint_path
        self.model = YOLOTRTInference(self.checkpoint_path)
        self.device = device
        self.providers = (
            ["CPUExecutionProvider"]
            if self.device == "cpu"
            else ["CUDAExecutionProvider", "CPUExecutionProvider"]
        )

    def export(self, onnx_path, openvino_path, enable_dynamic=False):
        self.model.eval()
        self.model.to_onnx(onnx_path, enable_dynamic=enable_dynamic)
        cmd = f"mo --input_model {onnx_path} --output_dir {openvino_path}"
        subprocess.check_output(cmd, shell=True)
        logger.info("Finish export openvino")

    def check_outputs(self, onnx_path, openvino_path, input_shape=(1, 3, 640, 640), times=10):
        for _ in range(times):
            test_inputs = {"images": np.random.randn(*input_shape).astype("float32")}
            session = onnxruntime.InferenceSession(onnx_path, providers=self.providers)
            ie = IECore()
            net_ir = ie.read_network(model=(Path(openvino_path) / Path(onnx_path)).with_suffix(".xml"))
            exec_net_ir = ie.load_network(network=net_ir, device_name=self.device.upper())
            out_ort = session.run(output_names=None, input_feed=test_inputs)
            out_ie = exec_net_ir.infer(inputs=test_inputs)
            # np.testing.assert_allclose(out_ie["boxes"],out_ort[0])
            # np.testing.assert_allclose(out_ie["scores"],out_ort[1])
        logger.info(f"Check {onnx_path} and {openvino_path} run with {input_shape} {times} times ok")
        return


if __name__ == "__main__":
    onnx_path = "yolov5s.onnx"
    openvino_path = "yolov5s_openvino/"
    OE = OpenvinoExport("../../yolov5s.pt")
    OE.export("yolov5s.onnx", "yolov5s_openvino")
    OE.check_outputs(onnx_path, openvino_path)<|MERGE_RESOLUTION|>--- conflicted
+++ resolved
@@ -4,21 +4,12 @@
     IECore = None
 
 import logging
-<<<<<<< HEAD
-import numpy as np
 import subprocess
-from yolort.relay import YOLOTRTInference
-import onnxruntime
-=======
-import os
-import subprocess
->>>>>>> 78f8d5a2
 from pathlib import Path
 
 import numpy as np
 import onnxruntime
 from yolort.relay import YOLOTRTInference
-
 
 logging.basicConfig(level=logging.INFO)
 logging.getLogger("OpenvinoHelper").setLevel(logging.INFO)
