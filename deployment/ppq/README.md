# ppq int8 ptq Example

![Linux](https://img.shields.io/badge/Linux-FCC624?style=for-the-badge&logo=linux&logoColor=black) ![Windows](https://img.shields.io/badge/Windows-0078D6?style=for-the-badge&logo=windows&logoColor=white)

The ppq int8 ptq example of `yolort`.

## Dependencies

- ppq
- torch
- OpenCV
- onnx

## Usage

Here we will mainly discuss how to use the ppq interface, we recommend that you check out  [tutorial](https://github.com/openppl-public/ppq/tree/master/ppq/samples) first.
This code can be used to do the following stuff:
    1. Distill your calibration data (Optional: If you don't have images for calibration and bn is in your model, you can use this)
        python ptq.py --distill_data=1 --export2onnx=0 --ptq==0
       
    2. Export your custom model to onnx format
        python ptq.py --distill_data=0 --export2onnx=1 --ptq==0

<<<<<<< HEAD
1. Distill your calibration data (Optional: If you don't have images for calibration and bn is in your model, you can use this)
1. Export your custom model to onnx format
1. Quantization onnx-format float model to a json file and a float model
=======
    3. Quantization onnx-format float model to a json file and a float model
        python ptq.py --distill_data=0 --export2onnx=0 --ptq==1

    4. All of above
        python ptq.py --distill_data=1 --export2onnx=1 --ptq==1
More details can be checked in utils.py

>>>>>>> 67b71a5a
<|MERGE_RESOLUTION|>--- conflicted
+++ resolved
@@ -21,16 +21,9 @@
     2. Export your custom model to onnx format
         python ptq.py --distill_data=0 --export2onnx=1 --ptq==0
 
-<<<<<<< HEAD
-1. Distill your calibration data (Optional: If you don't have images for calibration and bn is in your model, you can use this)
-1. Export your custom model to onnx format
-1. Quantization onnx-format float model to a json file and a float model
-=======
     3. Quantization onnx-format float model to a json file and a float model
         python ptq.py --distill_data=0 --export2onnx=0 --ptq==1
 
     4. All of above
         python ptq.py --distill_data=1 --export2onnx=1 --ptq==1
 More details can be checked in utils.py
-
->>>>>>> 67b71a5a
